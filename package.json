{
  "name": "create-wasm-app",
  "version": "0.0.0",
  "description": "create an app to consume rust-generated wasm packages",
  "main": "index.js",
  "bin": {
    "create-wasm-app": ".bin/create-wasm-app.js"
  },
  "scripts": {
    "build": "webpack --config webpack.config.js",
    "start": "webpack-dev-server"
  },
  "repository": {
    "type": "git",
    "url": "git+https://github.com/rustwasm/create-wasm-app.git"
  },
  "keywords": [
    "webassembly",
    "wasm",
    "rust",
    "webpack"
  ],
  "author": "Ashley Williams <ashley666ashley@gmail.com>",
  "license": "(MIT OR Apache-2.0)",
  "bugs": {
    "url": "https://github.com/rustwasm/create-wasm-app/issues"
  },
  "homepage": "https://github.com/rustwasm/create-wasm-app#readme",
<<<<<<< HEAD
  "devDependencies": {
=======
  "dependencies": {
    "hello-wasm-pack": "^0.1.0",
>>>>>>> dc01ec5a
    "webpack": "^4.16.3",
    "webpack-cli": "^3.1.0",
    "webpack-dev-server": "^3.1.5"
  }
}<|MERGE_RESOLUTION|>--- conflicted
+++ resolved
@@ -26,12 +26,8 @@
     "url": "https://github.com/rustwasm/create-wasm-app/issues"
   },
   "homepage": "https://github.com/rustwasm/create-wasm-app#readme",
-<<<<<<< HEAD
   "devDependencies": {
-=======
-  "dependencies": {
     "hello-wasm-pack": "^0.1.0",
->>>>>>> dc01ec5a
     "webpack": "^4.16.3",
     "webpack-cli": "^3.1.0",
     "webpack-dev-server": "^3.1.5"
